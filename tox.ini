--- conflicted
+++ resolved
@@ -42,15 +42,8 @@
 [testenv:lint]
 commands =
     pflake8
-<<<<<<< HEAD
     pylint --recursive=y .
     mypy --install-types --non-interactive .
-=======
-    pylint {toxinidir}/src/ {toxinidir}/lib/
-    pylint {toxinidir}/tests/ --disable=E0401,W0212,W0621
-    mypy --install-types --non-interactive {toxinidir}/src/ {toxinidir}/lib/
-    # {toxinidir}/tests/functional
->>>>>>> 46bd3248
     black --check --diff --color .
     isort --check --diff --color .
 deps =
